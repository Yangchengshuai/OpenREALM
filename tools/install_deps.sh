#!/bin/bash
set -ex

ARCH=$(uname -m)
echo 'Detected architecture: $ARCH'

# Basic dependencies
sudo apt-get install -y build-essential pkg-config git wget curl unzip

# Check CMake version and update if necessary
OUTPUT=$(cmake --version)
read CMAKE_VERSION_MAJOR CMAKE_VERSION_MINOR CMAKE_VERSION_PATCH <<< ${OUTPUT//[^0-9]/ }

if [ "${CMAKE_VERSION_MINOR}" -le 9 ]; then

  echo 'CMake Version is too old! Trying to download newer version '

  if [ $ARCH == "aarch64" ]
    CMAKE_FILE="cmake-3.10.3"

    echo 'Architecture is aarch64. There is no cmake binaries available. Compiling from source is required. This takes a while.'
    while true; do
      read -p "Should cmake be compiled from sources now? (yes/no)" yn
      case $yn in
        [Yy]* ) break;;
        [Nn]* ) exit;;
        * ) echo "Please answer yes or no.";;
      esac
    done

  elif [ $ARCH == "x86_64" ]
    CMAKE_FILE="cmake-3.10.3-Linux-x86_64"
  fi

  # Check if file already exists
  if [ ! -e "${CMAKE_FILE}.tar.gz" ]; then
    wget https://cmake.org/files/v3.10/${CMAKE_FILE}.tar.gz
  fi

  # Remove existing unpacked cmake folder
  if [ -d "${CMAKE_FILE}" ]; then
    rm -r ${CMAKE_FILE}
  fi

  tar xvzf ${CMAKE_FILE}.tar.gz

  if [ $ARCH == "aarch64" ]
    ./configure
    sudo make install
  else
    export PATH="`pwd`/${CMAKE_FILE}/bin:$PATH"
  fi
fi

# Update the Apt Cache
sudo apt-get update

# General packages
sudo apt-get install -y -q apt-utils ca-certificates lsb-release gnupg2 curl libproj-dev

# Eigen3 for several linear algebra problems
sudo apt-get install -y -q libeigen3-dev

# Gdal library for conversions between UTM and WGS84
sudo apt-get install -y -q gdal-bin

# Cgal library for delauney 2.5D triangulation and mesh creation
sudo apt-get install -y -q libcgal-dev
sudo apt-get install -y -q libcgal-qt5-dev

# PCL for writing point clouds and mesh data
sudo apt-get install -y -q libpcl-dev

# Exiv2 for Exif tagging.
sudo apt-get install -y -q exiv2 libexiv2-dev apt-utils

# Used by Pangolin/OpenGL
sudo apt-get install -y -q libglew-dev libxkbcommon-dev libglu1-mesa-dev freeglut3-dev mesa-common-dev
sudo apt-get install -y -q libxi-dev libxmu-dev libxmu-headers x11proto-input-dev

# g2o dependencies
sudo apt-get install -y libatlas-base-dev libsuitesparse-dev

# OpenCV dependencies
sudo apt-get install -y libgtk-3-dev
sudo apt-get install -y ffmpeg
sudo apt-get install -y libavcodec-dev libavformat-dev libavutil-dev libswscale-dev libavresample-dev

# eigen dependencies
sudo apt-get install -y gfortran

# other dependencies
sudo apt-get install -y libyaml-cpp-dev libgoogle-glog-dev libgflags-dev

# Install Eigen
cd ~ && mkdir Eigen3 && cd Eigen3
wget -q https://gitlab.com/libeigen/eigen/-/archive/3.3.7/eigen-3.3.7.tar.bz2
tar xf eigen-3.3.7.tar.bz2
rm -rf eigen-3.3.7.tar.bz2
cd eigen-3.3.7
mkdir -p build && cd build
cmake \
    -DCMAKE_BUILD_TYPE=Release \
    -DCMAKE_INSTALL_PREFIX=/usr/local \
    ..
make -j4
sudo make install

if [[ $(lsb_release -rs) == "16.04" ]]; then
       echo "Its Ubuntu 16.04. Repairing the Links for libproj"
       sudo ln -s /usr/lib/x86_64-linux-gnu/libvtkCommonCore-6.2.so /usr/lib/libvtkproj4.so
else
       echo "No problems to repair."
fi

OPENCV_VERSION=$(pkg-config --modversion opencv)
if [[ $OPENCV_VERSION == "3.3.1" ]]; then
        echo "[OK] OpenCV Version is 3.3.1"
else
<<<<<<< HEAD
        echo "[Warning] OpenCV Version $opencv_version detected. It is recommended to build OpenREALM with OpenCV 3.3.1."

	if [[ "$1" != "-i" ]]; then
                echo "Continue anyway? [y/n]"
        	read user_input
		if [ $user_input == "n" ]; then
		    echo "Aborting installation..."
		    exit 1
		fi
	fi
=======
        echo "[Warning] OpenCV Version $OPENCV_VERSION detected. It is recommended to build OpenREALM with OpenCV 3.3.1."
        while true; do
          read -p "Continue anyway? [yes/no]" yn
          case $yn in
            [Yy]* ) break;;
            [Nn]* ) exit;;
            * ) echo "Please answer yes or no.";;
          esac
        done
>>>>>>> 934dc012
fi

# DBoW2
cd ~ && mkdir DBoW2 && cd DBoW2
git clone https://github.com/shinsumicco/DBoW2.git
cd DBoW2
mkdir build && cd build
cmake \
    -DCMAKE_BUILD_TYPE=Release \
    -DCMAKE_INSTALL_PREFIX=/usr/local \
    ..
make -j4
sudo make install

# G2O
cd ~ && mkdir g2o && cd g2o
git clone https://github.com/RainerKuemmerle/g2o.git
cd g2o
git checkout 9b41a4ea5ade8e1250b9c1b279f3a9c098811b5a
mkdir build && cd build
cmake \
    -DCMAKE_BUILD_TYPE=Release \
    -DCMAKE_INSTALL_PREFIX=/usr/local \
    -DCMAKE_CXX_FLAGS=-std=c++11 \
    -DBUILD_SHARED_LIBS=ON \
    -DBUILD_UNITTESTS=OFF \
    -DBUILD_WITH_MARCH_NATIVE=ON \
    -DG2O_USE_CHOLMOD=OFF \
    -DG2O_USE_CSPARSE=ON \
    -DG2O_USE_OPENGL=OFF \
    -DG2O_USE_OPENMP=ON \
    ..
make -j4
sudo make install

# OpenVSLAM
cd ~ && mkdir openvslam && cd openvslam
git clone https://github.com/laxnpander/openvslam.git
cd openvslam && mkdir build && cd build
cmake \
    -DBUILD_WITH_MARCH_NATIVE=ON \
    -DUSE_PANGOLIN_VIEWER=OFF \
    -DUSE_SOCKET_PUBLISHER=OFF \
    -DUSE_STACK_TRACE_LOGGER=ON \
    -DBOW_FRAMEWORK=DBoW2 \
    -DBUILD_TESTS=ON \
    ..
make -j4
sudo make install<|MERGE_RESOLUTION|>--- conflicted
+++ resolved
@@ -117,18 +117,6 @@
 if [[ $OPENCV_VERSION == "3.3.1" ]]; then
         echo "[OK] OpenCV Version is 3.3.1"
 else
-<<<<<<< HEAD
-        echo "[Warning] OpenCV Version $opencv_version detected. It is recommended to build OpenREALM with OpenCV 3.3.1."
-
-	if [[ "$1" != "-i" ]]; then
-                echo "Continue anyway? [y/n]"
-        	read user_input
-		if [ $user_input == "n" ]; then
-		    echo "Aborting installation..."
-		    exit 1
-		fi
-	fi
-=======
         echo "[Warning] OpenCV Version $OPENCV_VERSION detected. It is recommended to build OpenREALM with OpenCV 3.3.1."
         while true; do
           read -p "Continue anyway? [yes/no]" yn
@@ -138,7 +126,6 @@
             * ) echo "Please answer yes or no.";;
           esac
         done
->>>>>>> 934dc012
 fi
 
 # DBoW2
