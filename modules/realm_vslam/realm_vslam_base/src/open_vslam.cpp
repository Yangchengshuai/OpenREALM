--- conflicted
+++ resolved
@@ -3,20 +3,17 @@
 #include <realm_vslam_base/open_vslam.h>
 
 #include <openvslam/config.h>
+#include <openvslam/data/landmark.h>
 #include <openvslam/publish/map_publisher.h>
 #include <openvslam/publish/frame_publisher.h>
 
 using namespace realm;
 
 OpenVslam::OpenVslam(const VisualSlamSettings::Ptr &vslam_set, const CameraSettings::Ptr &cam_set)
-<<<<<<< HEAD
  : m_max_point_id(0),
    m_base_point_id(0),
    m_nrof_keyframes(0),
-=======
- : m_nrof_keyframes(0),
    m_previous_state(openvslam::tracker_state_t::NotInitialized),
->>>>>>> e7b293bb
    m_last_keyframe(nullptr),
    m_resizing((*vslam_set)["resizing"].toDouble()),
    m_path_vocabulary((*vslam_set)["path_vocabulary"].toString()),
@@ -158,31 +155,22 @@
 
 void OpenVslam::reset()
 {
-  resetOpenVSlam();
-  resetKeyframeUpdater();
-  LOG_F(INFO, "Finished reseting visual SLAM.");
-}
-
-void OpenVslam::resetOpenVSlam() {
-  LOG_F(INFO, "Resetting visual SLAM...");
+  LOG_F(INFO, "Reseting visual SLAM...");
   m_vslam->request_reset();
 }
 
 void OpenVslam::resetKeyframeUpdater() {
   LOG_F(INFO, "Resetting keyframe updater...");
   m_keyframe_updater->requestReset();
+
   std::lock_guard<std::mutex> lock(m_mutex_last_keyframe);
   m_last_keyframe = nullptr;
   m_nrof_keyframes = 0;
-<<<<<<< HEAD
 
   // The new base point id is the maximum point id ever recognised +1. This way even though the SLAM starts counting
   // at 0 again, we still have a unique id for all the points.
   m_base_point_id = m_max_point_id+1;
 
-  LOG_F(INFO, "Finished reseting visual SLAM.");
-=======
->>>>>>> e7b293bb
 }
 
 PointCloud::Ptr OpenVslam::getTrackedMapPoints()
